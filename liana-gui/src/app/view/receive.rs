--- conflicted
+++ resolved
@@ -111,17 +111,11 @@
             Row::new()
                 .align_y(Alignment::Center)
                 .push(Container::new(h3("Receive")).width(Length::Fill))
-<<<<<<< HEAD
                 .push(
                     button::secondary(Some(icon::plus_icon()), "Payjoin")
                         .on_press(Message::PayjoinInitiate),
                 )
                 .spacing(10)
-                .push(
-                    button::primary(Some(icon::plus_icon()), "Generate address")
-                        .on_press(Message::Next),
-                ),
-=======
                 .push({
                     let (icon, label) = (Some(icon::plus_icon()), "Generate address");
                     if addresses.is_empty() {
@@ -131,7 +125,6 @@
                     }
                     .on_press(Message::NextReceiveAddress)
                 }),
->>>>>>> 7d89bc70
         )
         .push(text("Always generate a new address for each deposit."))
         .push(
@@ -141,24 +134,6 @@
                     // iterate starting from most recently generated
                     Column::new().spacing(10).width(Length::Fill),
                     |col, (i, address)| {
-<<<<<<< HEAD
-                        let addr = address.to_string();
-                        let payjoin_uri = payjoin_uris.get(&addr).unwrap();
-                        col.push(
-                            card::simple(
-                                Column::new()
-                                    .push(if let Some(label) = labels_editing.get(&addr) {
-                                        label::label_editing(
-                                            vec![addr.clone()],
-                                            label,
-                                            text::P1_SIZE,
-                                        )
-                                    } else {
-                                        label::label_editable(
-                                            vec![addr.clone()],
-                                            labels.get(&addr),
-                                            text::P1_SIZE,
-=======
                         addresses_count += 1;
                         col.push(address_card(i, address, labels, labels_editing))
                     },
@@ -201,6 +176,7 @@
                                     {
                                         let addr = address.to_string();
                                         let addr_len = addr.chars().count();
+                                        let payjoin_uri = payjoin_uris.get(&addr).unwrap();
                                         Container::new(
                                             p2_regular(if addr_len > 2 * NUM_ADDR_CHARS {
                                                 format!(
@@ -217,7 +193,6 @@
                                             })
                                             .small()
                                             .style(theme::text::secondary),
->>>>>>> 7d89bc70
                                         )
                                     }
                                     .padding(10)
@@ -238,65 +213,6 @@
                                                     .small()
                                                     .style(theme::text::secondary),
                                                 )
-<<<<<<< HEAD
-                                                .on_press(Message::Clipboard(address.to_string()))
-                                                .style(theme::button::transparent_border),
-                                            )
-                                            .align_y(Alignment::Center),
-                                    )
-                                    .push(if !payjoin_uri.is_empty() {
-                                        Row::new()
-                                            .push(
-                                                Container::new(
-                                                    scrollable(
-                                                        Column::new()
-                                                            .push(Space::with_height(
-                                                                Length::Fixed(10.0),
-                                                            ))
-                                                            .push(
-                                                                p2_regular(&payjoin_uri)
-                                                                    .small()
-                                                                    .style(theme::text::secondary),
-                                                            )
-                                                            // Space between the URI and the scrollbar
-                                                            .push(Space::with_height(
-                                                                Length::Fixed(10.0),
-                                                            )),
-                                                    )
-                                                    .direction(scrollable::Direction::Horizontal(
-                                                        scrollable::Scrollbar::new()
-                                                            .width(2)
-                                                            .scroller_width(2),
-                                                    )),
-                                                )
-                                                .width(Length::Fill),
-                                            )
-                                            .push(
-                                                Button::new(
-                                                    icon::clipboard_icon()
-                                                        .style(theme::text::secondary),
-                                                )
-                                                .on_press(Message::Clipboard(payjoin_uri.clone()))
-                                                .style(theme::button::transparent_border),
-                                            )
-                                            .align_y(Alignment::Center)
-                                    } else {
-                                        Row::new()
-                                    })
-                                    .push(
-                                        Row::new()
-                                            .push(
-                                                button::secondary(
-                                                    None,
-                                                    "Verify on hardware device",
-                                                )
-                                                .on_press(Message::Select(i)),
-                                            )
-                                            .push(Space::with_width(Length::Fill))
-                                            .push(
-                                                button::secondary(None, "Show QR Code")
-                                                    .on_press(Message::ShowQrCode(i)),
-=======
                                                 // Space between the label and the scrollbar
                                                 .push(Space::with_height(Length::Fixed(10.0))),
                                         )
@@ -305,7 +221,6 @@
                                                 scrollable::Scrollbar::new()
                                                     .width(2)
                                                     .scroller_width(2),
->>>>>>> 7d89bc70
                                             ),
                                         ),
                                     )
@@ -314,6 +229,45 @@
                                 )
                                 .align_y(Alignment::Center),
                         )
+                        .push(if !payjoin_uri.is_empty() {
+                            Row::new()
+                                .push(
+                                    Container::new(
+                                        scrollable(
+                                            Column::new()
+                                                .push(Space::with_height(
+                                                    Length::Fixed(10.0),
+                                                ))
+                                                .push(
+                                                    p2_regular(&payjoin_uri)
+                                                        .small()
+                                                        .style(theme::text::secondary),
+                                                )
+                                                // Space between the URI and the scrollbar
+                                                .push(Space::with_height(
+                                                    Length::Fixed(10.0),
+                                                )),
+                                        )
+                                        .direction(scrollable::Direction::Horizontal(
+                                            scrollable::Scrollbar::new()
+                                                .width(2)
+                                                .scroller_width(2),
+                                        )),
+                                    )
+                                    .width(Length::Fill),
+                                )
+                                .push(
+                                    Button::new(
+                                        icon::clipboard_icon()
+                                            .style(theme::text::secondary),
+                                    )
+                                    .on_press(Message::Clipboard(payjoin_uri.clone()))
+                                    .style(theme::button::transparent_border),
+                                )
+                                .align_y(Alignment::Center)
+                        } else {
+                            Row::new()
+                        })
                         .on_press(Message::SelectAddress(address.clone()))
                         .style(theme::button::secondary)
                     } else {
