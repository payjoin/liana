use std::collections::{HashMap, HashSet};
use std::sync::Arc;

use iced::{widget::qr_code, Subscription, Task};
use liana::miniscript::bitcoin::{
    bip32::{ChildNumber, Fingerprint},
    Address, Network,
};
use liana_ui::{component::modal, widget::*};
use payjoin::io::fetch_ohttp_keys;
use payjoin::{OhttpKeys, Url};

use crate::daemon::model::LabelsLoader;
use crate::dir::LianaDirectory;
use crate::{
    app::{
        cache::Cache,
        error::Error,
        menu::Menu,
        message::Message,
        state::{label::LabelsEdited, State},
        view,
        wallet::Wallet,
    },
    hw::{HardwareWallet, HardwareWallets},
};

use crate::daemon::{
    model::{LabelItem, Labelled},
    Daemon,
};

const PREV_ADDRESSES_PAGE_SIZE: usize = 20;

pub enum Modal {
    VerifyAddress(VerifyAddressModal),
    ShowQrCode(ShowQrCodeModal),
    None,
}

#[derive(Debug, Default)]
pub struct Addresses {
    list: Vec<Address>,
    payjoin_uris: HashMap<String, String>,
    derivation_indexes: Vec<ChildNumber>,
    labels: HashMap<String, String>,
}

impl Addresses {
    pub fn is_empty(&self) -> bool {
        self.list.is_empty() && self.derivation_indexes.is_empty() && self.labels.is_empty()
    }
}

impl Labelled for Addresses {
    fn labelled(&self) -> Vec<LabelItem> {
        self.list
            .iter()
            .map(|a| LabelItem::Address(a.clone()))
            .collect()
    }
    fn labels(&mut self) -> &mut HashMap<String, String> {
        &mut self.labels
    }
}

#[derive(Clone, Debug)]
struct PayjoinSpecs {
    directory: Url,
    ohttp_keys: OhttpKeys,
}

pub struct ReceivePanel {
    data_dir: LianaDirectory,
    wallet: Arc<Wallet>,
    addresses: Addresses,
    prev_addresses: Addresses,
    prev_continue_from: Option<ChildNumber>,
    show_prev_addresses: bool,
    selected: HashSet<Address>,
    labels_edited: LabelsEdited,
    modal: Modal,
    warning: Option<Error>,
<<<<<<< HEAD
    payjoin_specs: PayjoinSpecs,
=======
    processing: bool,
>>>>>>> 7d89bc70
}

impl ReceivePanel {
    pub fn new(data_dir: LianaDirectory, wallet: Arc<Wallet>) -> Self {
        let ohttp_relay = Url::parse("https://pj.bobspacebkk.com").unwrap();
        let directory = Url::parse("https://payjo.in").unwrap();
        let rt = tokio::runtime::Runtime::new().unwrap();
        let ohttp_keys = rt
            .block_on(async { fetch_ohttp_keys(ohttp_relay.clone(), directory.clone()).await })
            .unwrap();
        Self {
            data_dir,
            wallet,
            addresses: Addresses::default(),
            prev_addresses: Addresses::default(),
            prev_continue_from: None,
            show_prev_addresses: false,
            selected: HashSet::new(),
            labels_edited: LabelsEdited::default(),
            modal: Modal::None,
            warning: None,
<<<<<<< HEAD
            payjoin_specs: PayjoinSpecs {
                directory,
                ohttp_keys,
            },
=======
            processing: false,
        }
    }

    pub fn address(&self, i: usize) -> Option<&Address> {
        if i < self.addresses.list.len() {
            self.addresses.list.get(i)
        } else {
            // i >= self.addresses.list.len()
            self.prev_addresses.list.get(i - self.addresses.list.len())
        }
    }

    pub fn derivation_index(&self, i: usize) -> Option<&ChildNumber> {
        if i < self.addresses.list.len() {
            self.addresses.derivation_indexes.get(i)
        } else {
            // i >= self.addresses.list.len()
            self.prev_addresses
                .derivation_indexes
                .get(i - self.addresses.list.len())
>>>>>>> 7d89bc70
        }
    }
}

impl State for ReceivePanel {
    fn view<'a>(&'a self, cache: &'a Cache) -> Element<'a, view::Message> {
        let content = view::dashboard(
            &Menu::Receive,
            cache,
            self.warning.as_ref(),
            view::receive::receive(
                &self.addresses.list,
                &self.addresses.payjoin_uris,
                &self.addresses.labels,
                &self.prev_addresses.list,
                &self.prev_addresses.labels,
                self.show_prev_addresses,
                &self.selected,
                self.labels_edited.cache(),
                self.prev_continue_from.is_none(),
                self.processing,
            ),
        );

        match &self.modal {
            Modal::VerifyAddress(m) => modal::Modal::new(content, m.view())
                .on_blur(Some(view::Message::Close))
                .into(),
            Modal::ShowQrCode(m) => modal::Modal::new(content, m.view())
                .on_blur(Some(view::Message::Close))
                .into(),
            Modal::None => content,
        }
    }

    fn subscription(&self) -> Subscription<Message> {
        if let Modal::VerifyAddress(modal) = &self.modal {
            modal.subscription()
        } else {
            Subscription::none()
        }
    }

    fn update(
        &mut self,
        daemon: Arc<dyn Daemon + Sync + Send>,
        cache: &Cache,
        message: Message,
    ) -> Task<Message> {
        match message {
            Message::View(view::Message::Label(_, _)) | Message::LabelsUpdated(_) => {
                match self.labels_edited.update(
                    daemon,
                    message,
                    std::iter::once(&mut self.addresses)
                        .chain(std::iter::once(&mut self.prev_addresses))
                        .map(|a| a as &mut dyn LabelsLoader),
                ) {
                    Ok(cmd) => cmd,
                    Err(e) => {
                        self.warning = Some(e);
                        Task::none()
                    }
                }
            }
            Message::ReceiveAddress(res) => {
                match res {
                    Ok((address, derivation_index, payjoin_uri)) => {
                        self.warning = None;
                        self.addresses.list.push(address.clone());
                        self.addresses.derivation_indexes.push(derivation_index);
                        self.addresses
                            .payjoin_uris
                            .insert(address.to_string(), payjoin_uri);
                    }
                    Err(e) => self.warning = Some(e),
                }
                Task::none()
            }
            Message::View(view::Message::Close) => {
                self.modal = Modal::None;
                Task::none()
            }
            Message::View(view::Message::Select(i)) => {
                let (address, index) = (
                    self.address(i).expect("Must be present"),
                    self.derivation_index(i).expect("Must be present"),
                );
                self.modal = Modal::VerifyAddress(VerifyAddressModal::new(
                    self.data_dir.clone(),
                    self.wallet.clone(),
                    cache.network,
                    address.clone(),
                    *index,
                ));
                Task::none()
            }
            Message::View(view::Message::NextReceiveAddress) => {
                let daemon = daemon.clone();
                Task::perform(
                    async move {
                        daemon
                            .get_new_address()
                            .await
                            .map(|res| (res.address, res.derivation_index, res.payjoin_uri))
                            .map_err(|e| e.into())
                    },
                    Message::ReceiveAddress,
                )
            }
            Message::View(view::Message::ToggleShowPreviousAddresses) => {
                self.show_prev_addresses = !self.show_prev_addresses;
                Task::none()
            }
            Message::View(view::Message::SelectAddress(addr)) => {
                if self.selected.contains(&addr) {
                    self.selected.remove(&addr);
                } else {
                    self.selected.insert(addr);
                }
                Task::none()
            }
            Message::RevealedAddresses(res, start_index) => {
                self.processing = false;
                match res {
                    Ok(revealed) => {
                        self.warning = None;
                        // Make sure these results are for the expected continuation.
                        // The start index can only be None for the first request when there are no prev addresses saved.
                        if self.prev_continue_from == start_index
                            && (start_index.is_some() || self.prev_addresses.is_empty())
                        {
                            for entry in revealed.addresses.iter() {
                                // A new wallet always has index 0 "revealed", but we ignore it as
                                // it was not generated by the user.
                                if entry.index == 0.into() {
                                    continue;
                                }
                                self.prev_addresses.list.push(entry.address.clone());
                                self.prev_addresses.derivation_indexes.push(entry.index);
                                if let Some(label) = &entry.label {
                                    self.prev_addresses.labels.insert(
                                        LabelItem::from(entry.address.clone()).to_string(),
                                        label.clone(),
                                    );
                                }
                            }
                            self.prev_continue_from = revealed.continue_from;
                        }
                    }
                    Err(e) => {
                        self.warning = Some(e);
                    }
                };
                Task::none()
            }
            Message::View(view::Message::Next) => {
                if self.prev_continue_from.is_some() {
                    self.processing = true;
                    let start_index = self.prev_continue_from;
                    Task::perform(
                        async move {
                            (
                                daemon
                                    .list_revealed_addresses(
                                        false,
                                        true,
                                        PREV_ADDRESSES_PAGE_SIZE,
                                        start_index,
                                    )
                                    .await
                                    .map_err(|e| e.into()),
                                start_index,
                            )
                        },
                        |(res, start_index)| Message::RevealedAddresses(res, start_index),
                    )
                } else {
                    Task::none()
                }
            }
            Message::View(view::Message::ShowQrCode(i)) => {
                if let (Some(address), Some(index)) = (self.address(i), self.derivation_index(i)) {
                    if let Some(modal) = ShowQrCodeModal::new(address, *index) {
                        self.modal = Modal::ShowQrCode(modal);
                    }
                }
                Task::none()
            }
            Message::View(view::Message::PayjoinInitiate) => {
                let daemon = daemon.clone();
                let payjoin_specs = self.payjoin_specs.clone();
                Task::perform(
                    async move {
                        daemon
                            .receive_payjoin(payjoin_specs.directory, payjoin_specs.ohttp_keys)
                            .await
                            .map(|res| (res.address, res.derivation_index, res.payjoin_uri))
                            .map_err(|e| e.into())
                    },
                    Message::ReceiveAddress,
                )
            }
            _ => {
                if let Modal::VerifyAddress(ref mut m) = self.modal {
                    m.update(daemon, cache, message)
                } else {
                    Task::none()
                }
            }
        }
    }

    fn reload(
        &mut self,
        daemon: Arc<dyn Daemon + Sync + Send>,
        wallet: Arc<Wallet>,
    ) -> Task<Message> {
        let data_dir = self.data_dir.clone();
        *self = Self::new(data_dir, wallet);
        Task::perform(
            async move {
                daemon
                    .list_revealed_addresses(false, true, PREV_ADDRESSES_PAGE_SIZE, None)
                    .await
                    .map_err(|e| e.into())
            },
            |res| Message::RevealedAddresses(res, None),
        )
    }
}

impl From<ReceivePanel> for Box<dyn State> {
    fn from(s: ReceivePanel) -> Box<dyn State> {
        Box::new(s)
    }
}

pub struct VerifyAddressModal {
    warning: Option<Error>,
    chosen_hws: HashSet<Fingerprint>,
    hws: HardwareWallets,
    address: Address,
    derivation_index: ChildNumber,
}

impl VerifyAddressModal {
    pub fn new(
        data_dir: LianaDirectory,
        wallet: Arc<Wallet>,
        network: Network,
        address: Address,
        derivation_index: ChildNumber,
    ) -> Self {
        Self {
            warning: None,
            chosen_hws: HashSet::new(),
            hws: HardwareWallets::new(data_dir, network).with_wallet(wallet),
            address,
            derivation_index,
        }
    }
}

impl VerifyAddressModal {
    fn view(&self) -> Element<view::Message> {
        view::receive::verify_address_modal(
            self.warning.as_ref(),
            &self.hws.list,
            &self.chosen_hws,
            &self.address,
            &self.derivation_index,
        )
    }

    fn subscription(&self) -> Subscription<Message> {
        self.hws.refresh().map(Message::HardwareWallets)
    }

    fn update(
        &mut self,
        _daemon: Arc<dyn Daemon + Sync + Send>,
        _cache: &Cache,
        message: Message,
    ) -> Task<Message> {
        match message {
            Message::HardwareWallets(msg) => match self.hws.update(msg) {
                Ok(cmd) => cmd.map(Message::HardwareWallets),
                Err(e) => {
                    self.warning = Some(e.into());
                    Task::none()
                }
            },
            Message::Verified(fg, res) => {
                self.chosen_hws.remove(&fg);
                if let Err(e) = res {
                    self.warning = Some(e);
                }
                Task::none()
            }
            Message::View(view::Message::SelectHardwareWallet(i)) => {
                if let Some(HardwareWallet::Supported {
                    device,
                    fingerprint,
                    ..
                }) = self.hws.list.get(i)
                {
                    self.warning = None;
                    self.chosen_hws.insert(*fingerprint);
                    let fg = *fingerprint;
                    Task::perform(
                        verify_address(device.clone(), self.derivation_index),
                        move |res| Message::Verified(fg, res),
                    )
                } else {
                    Task::none()
                }
            }
            _ => Task::none(),
        }
    }
}

pub struct ShowQrCodeModal {
    qr_code: qr_code::Data,
    address: String,
}

impl ShowQrCodeModal {
    pub fn new(address: &Address, index: ChildNumber) -> Option<Self> {
        qr_code::Data::new(format!("bitcoin:{}?index={}", address, index))
            .ok()
            .map(|qr_code| Self {
                qr_code,
                address: address.to_string(),
            })
    }

    fn view(&self) -> Element<view::Message> {
        view::receive::qr_modal(&self.qr_code, &self.address)
    }
}

async fn verify_address(
    hw: std::sync::Arc<dyn async_hwi::HWI + Send + Sync>,
    index: ChildNumber,
) -> Result<(), Error> {
    hw.display_address(&async_hwi::AddressScript::Miniscript {
        change: false,
        index: index.into(),
    })
    .await?;
    Ok(())
}

#[cfg(test)]
mod tests {
    use super::*;
    use crate::{
        app::{cache::Cache, view::Message as viewMessage, Message},
        daemon::{
            client::{Lianad, Request},
            model::*,
        },
        utils::{mock::Daemon, sandbox::Sandbox},
    };

    use liana::{descriptors::LianaDescriptor, miniscript::bitcoin::Address};
    use serde_json::json;
    use std::{path::PathBuf, str::FromStr};

    const DESC: &str = "wsh(or_d(multi(2,[ffd63c8d/48'/1'/0'/2']tpubDExA3EC3iAsPxPhFn4j6gMiVup6V2eH3qKyk69RcTc9TTNRfFYVPad8bJD5FCHVQxyBT4izKsvr7Btd2R4xmQ1hZkvsqGBaeE82J71uTK4N/<0;1>/*,[de6eb005/48'/1'/0'/2']tpubDFGuYfS2JwiUSEXiQuNGdT3R7WTDhbaE6jbUhgYSSdhmfQcSx7ZntMPPv7nrkvAqjpj3jX9wbhSGMeKVao4qAzhbNyBi7iQmv5xxQk6H6jz/<0;1>/*),and_v(v:pkh([ffd63c8d/48'/1'/0'/2']tpubDExA3EC3iAsPxPhFn4j6gMiVup6V2eH3qKyk69RcTc9TTNRfFYVPad8bJD5FCHVQxyBT4izKsvr7Btd2R4xmQ1hZkvsqGBaeE82J71uTK4N/<2;3>/*),older(3))))#p9ax3xxp";

    #[tokio::test]
    async fn test_receive_panel() {
        let addr =
            Address::from_str("tb1qkldgvljmjpxrjq2ev5qxe8dvhn0dph9q85pwtfkjeanmwdue2akqj4twxj")
                .unwrap()
                .assume_checked();
<<<<<<< HEAD
        let daemon = Daemon::new(vec![(
            Some(json!({"method": "getnewaddress", "params": Option::<Request>::None})),
            Ok(json!(GetAddressResult::new(
                addr.clone(),
                ChildNumber::from_normal_idx(0).unwrap(),
                "".to_string(),
            ))),
        )]);
=======
        let daemon = Daemon::new(vec![
            (
                Some(
                    json!({"method": "listrevealedaddresses", "params": [false, true, 20, Option::<ChildNumber>::None]}),
                ),
                Ok(json!(ListRevealedAddressesResult {
                    addresses: vec![],
                    continue_from: None,
                })),
            ),
            (
                Some(json!({"method": "getnewaddress", "params": Option::<Request>::None})),
                Ok(json!(GetAddressResult::new(
                    addr.clone(),
                    ChildNumber::from_normal_idx(0).unwrap()
                ))),
            ),
        ]);
>>>>>>> 7d89bc70
        let wallet = Arc::new(Wallet::new(LianaDescriptor::from_str(DESC).unwrap()));
        let sandbox: Sandbox<ReceivePanel> = Sandbox::new(ReceivePanel::new(
            LianaDirectory::new(PathBuf::new()),
            wallet.clone(),
        ));
        let client = Arc::new(Lianad::new(daemon.run()));
        let cache = Cache::default();
        let sandbox = sandbox.load(client.clone(), &cache, wallet).await;
        let sandbox = sandbox
            .update(
                client,
                &cache,
                Message::View(viewMessage::NextReceiveAddress),
            )
            .await;

        let panel = sandbox.state();
        assert_eq!(panel.addresses.list, vec![addr]);
    }
}<|MERGE_RESOLUTION|>--- conflicted
+++ resolved
@@ -81,11 +81,8 @@
     labels_edited: LabelsEdited,
     modal: Modal,
     warning: Option<Error>,
-<<<<<<< HEAD
+    processing: bool,
     payjoin_specs: PayjoinSpecs,
-=======
-    processing: bool,
->>>>>>> 7d89bc70
 }
 
 impl ReceivePanel {
@@ -107,13 +104,11 @@
             labels_edited: LabelsEdited::default(),
             modal: Modal::None,
             warning: None,
-<<<<<<< HEAD
+            processing: false,
             payjoin_specs: PayjoinSpecs {
                 directory,
                 ohttp_keys,
             },
-=======
-            processing: false,
         }
     }
 
@@ -134,7 +129,6 @@
             self.prev_addresses
                 .derivation_indexes
                 .get(i - self.addresses.list.len())
->>>>>>> 7d89bc70
         }
     }
 }
@@ -514,16 +508,6 @@
             Address::from_str("tb1qkldgvljmjpxrjq2ev5qxe8dvhn0dph9q85pwtfkjeanmwdue2akqj4twxj")
                 .unwrap()
                 .assume_checked();
-<<<<<<< HEAD
-        let daemon = Daemon::new(vec![(
-            Some(json!({"method": "getnewaddress", "params": Option::<Request>::None})),
-            Ok(json!(GetAddressResult::new(
-                addr.clone(),
-                ChildNumber::from_normal_idx(0).unwrap(),
-                "".to_string(),
-            ))),
-        )]);
-=======
         let daemon = Daemon::new(vec![
             (
                 Some(
@@ -538,11 +522,11 @@
                 Some(json!({"method": "getnewaddress", "params": Option::<Request>::None})),
                 Ok(json!(GetAddressResult::new(
                     addr.clone(),
-                    ChildNumber::from_normal_idx(0).unwrap()
+                    ChildNumber::from_normal_idx(0).unwrap(),
+                    "".to_string(),
                 ))),
             ),
         ]);
->>>>>>> 7d89bc70
         let wallet = Arc::new(Wallet::new(LianaDescriptor::from_str(DESC).unwrap()));
         let sandbox: Sandbox<ReceivePanel> = Sandbox::new(ReceivePanel::new(
             LianaDirectory::new(PathBuf::new()),
