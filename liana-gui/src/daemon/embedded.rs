use lianad::bip329::Labels;
use lianad::commands::UpdateDerivIndexesResult;
use lianad::payjoin::types::PayjoinInfo;
use payjoin::{OhttpKeys, Url};
use std::collections::{HashMap, HashSet};
use tokio::sync::Mutex;

use super::{model::*, node, Daemon, DaemonBackend, DaemonError};
use crate::dir::LianaDirectory;
use async_trait::async_trait;
use liana::miniscript::bitcoin::{
    address, bip32::ChildNumber, psbt::Psbt, Address, Network, OutPoint, Txid,
};
use lianad::{
    commands::{CoinStatus, LabelItem},
    config::Config,
    DaemonControl, DaemonHandle,
};

pub struct EmbeddedDaemon {
    config: Config,
    handle: Mutex<Option<DaemonHandle>>,
}

impl EmbeddedDaemon {
    pub fn start(config: Config) -> Result<EmbeddedDaemon, DaemonError> {
        let handle =
            DaemonHandle::start_default(config.clone(), false).map_err(DaemonError::Start)?;
        Ok(Self {
            handle: Mutex::new(Some(handle)),
            config,
        })
    }

    pub async fn command<T, F>(&self, method: F) -> Result<T, DaemonError>
    where
        F: FnOnce(&mut DaemonControl) -> Result<T, DaemonError>,
    {
        match self.handle.lock().await.as_mut() {
            Some(DaemonHandle::Controller { control, .. }) => method(control),
            Some(_) => unreachable!("No lianad rpc server must be started"),
            None => Err(DaemonError::DaemonStopped),
        }
    }
}

impl<T> From<std::sync::PoisonError<T>> for DaemonError {
    fn from(value: std::sync::PoisonError<T>) -> Self {
        DaemonError::Unexpected(format!("Daemon panic: {}", value))
    }
}

impl std::fmt::Debug for EmbeddedDaemon {
    fn fmt(&self, f: &mut std::fmt::Formatter<'_>) -> std::fmt::Result {
        f.debug_struct("DaemonHandle").finish()
    }
}

#[async_trait]
impl Daemon for EmbeddedDaemon {
    fn backend(&self) -> DaemonBackend {
        let node_type = self
            .config
            .bitcoin_backend
            .as_ref()
            .map(node::NodeType::from);
        DaemonBackend::EmbeddedLianad(node_type)
    }

    fn config(&self) -> Option<&Config> {
        Some(&self.config)
    }

    async fn is_alive(
        &self,
        _datadir: &LianaDirectory,
        _network: Network,
    ) -> Result<(), DaemonError> {
        let mut handle = self.handle.lock().await;
        if let Some(h) = handle.as_ref() {
            if h.is_alive() {
                return Ok(());
            }
        }
        // if the daemon poller is not alive, we try to terminate it to fetch the error.
        if let Some(h) = handle.take() {
            h.stop()
                .map_err(|e| DaemonError::Unexpected(e.to_string()))?;
        }
        Ok(())
    }

    async fn stop(&self) -> Result<(), DaemonError> {
        let mut handle = self.handle.lock().await;
        if let Some(h) = handle.take() {
            h.stop()
                .map_err(|e| DaemonError::Unexpected(e.to_string()))?;
        }
        Ok(())
    }

    async fn get_info(&self) -> Result<GetInfoResult, DaemonError> {
        self.command(|daemon| Ok(daemon.get_info())).await
    }

    async fn get_new_address(&self) -> Result<GetAddressResult, DaemonError> {
        self.command(|daemon| Ok(daemon.get_new_address())).await
    }

<<<<<<< HEAD
    async fn receive_payjoin(
        &self,
        directory: Url,
        ohttp_keys: OhttpKeys,
    ) -> Result<GetAddressResult, DaemonError> {
        self.command(|daemon| Ok(daemon.receive_payjoin(directory, ohttp_keys)))
            .await
    }

    async fn send_payjoin(&self, bip21: String, psbt: &Psbt) -> Result<(), DaemonError> {
        self.command(|daemon| {
            daemon
                .init_payjoin_sender(bip21, psbt)
                .map_err(|e| DaemonError::Unexpected(e.to_string()))
        })
        .await
    }

    async fn get_payjoin_info(&self, txid: &Txid) -> Result<Option<PayjoinInfo>, DaemonError> {
        self.command(|daemon| {
            daemon
                .get_payjoin_info(txid)
=======
    async fn list_revealed_addresses(
        &self,
        is_change: bool,
        exclude_used: bool,
        limit: usize,
        start_index: Option<ChildNumber>,
    ) -> Result<ListRevealedAddressesResult, DaemonError> {
        self.command(|daemon| {
            daemon
                .list_revealed_addresses(is_change, exclude_used, limit, start_index)
>>>>>>> 7d89bc70
                .map_err(|e| DaemonError::Unexpected(e.to_string()))
        })
        .await
    }

    async fn update_deriv_indexes(
        &self,
        receive: Option<u32>,
        change: Option<u32>,
    ) -> Result<UpdateDerivIndexesResult, DaemonError> {
        self.command(|daemon| {
            daemon
                .update_deriv_indexes(receive, change)
                .map_err(|e| DaemonError::Unexpected(e.to_string()))
        })
        .await
    }

    async fn list_coins(
        &self,
        statuses: &[CoinStatus],
        outpoints: &[OutPoint],
    ) -> Result<ListCoinsResult, DaemonError> {
        self.command(|daemon| Ok(daemon.list_coins(statuses, outpoints)))
            .await
    }

    async fn list_spend_txs(&self) -> Result<ListSpendResult, DaemonError> {
        self.command(|daemon| {
            daemon
                .list_spend(None)
                .map_err(|e| DaemonError::Unexpected(e.to_string()))
        })
        .await
    }

    async fn list_confirmed_txs(
        &self,
        start: u32,
        end: u32,
        limit: u64,
    ) -> Result<ListTransactionsResult, DaemonError> {
        self.command(|daemon| Ok(daemon.list_confirmed_transactions(start, end, limit)))
            .await
    }

    async fn list_txs(&self, txids: &[Txid]) -> Result<ListTransactionsResult, DaemonError> {
        self.command(|daemon| Ok(daemon.list_transactions(txids)))
            .await
    }

    async fn create_spend_tx(
        &self,
        coins_outpoints: &[OutPoint],
        destinations: &HashMap<Address<address::NetworkUnchecked>, u64>,
        feerate_vb: u64,
        change_address: Option<Address<address::NetworkUnchecked>>,
    ) -> Result<CreateSpendResult, DaemonError> {
        self.command(|daemon| {
            daemon
                .create_spend(destinations, coins_outpoints, feerate_vb, change_address)
                .map_err(|e| DaemonError::Unexpected(e.to_string()))
        })
        .await
    }

    async fn rbf_psbt(
        &self,
        txid: &Txid,
        is_cancel: bool,
        feerate_vb: Option<u64>,
    ) -> Result<CreateSpendResult, DaemonError> {
        self.command(|daemon| {
            daemon
                .rbf_psbt(txid, is_cancel, feerate_vb)
                .map_err(|e| DaemonError::Unexpected(e.to_string()))
        })
        .await
    }

    async fn update_spend_tx(&self, psbt: &Psbt) -> Result<(), DaemonError> {
        self.command(|daemon| {
            daemon
                .update_spend(psbt.clone())
                .map_err(|e| DaemonError::Unexpected(e.to_string()))
        })
        .await
    }

    async fn delete_spend_tx(&self, txid: &Txid) -> Result<(), DaemonError> {
        self.command(|daemon| {
            daemon.delete_spend(txid);
            Ok(())
        })
        .await
    }

    async fn broadcast_spend_tx(&self, txid: &Txid) -> Result<(), DaemonError> {
        self.command(|daemon| {
            daemon
                .broadcast_spend(txid)
                .map_err(|e| DaemonError::Unexpected(e.to_string()))
        })
        .await
    }

    async fn start_rescan(&self, t: u32) -> Result<(), DaemonError> {
        self.command(|daemon| {
            daemon
                .start_rescan(t)
                .map_err(|e| DaemonError::Unexpected(e.to_string()))
        })
        .await
    }

    async fn create_recovery(
        &self,
        address: Address<address::NetworkUnchecked>,
        coins_outpoints: &[OutPoint],
        feerate_vb: u64,
        sequence: Option<u16>,
    ) -> Result<Psbt, DaemonError> {
        self.command(|daemon| {
            daemon
                .create_recovery(address, coins_outpoints, feerate_vb, sequence)
                .map(|res| res.psbt)
                .map_err(|e| DaemonError::Unexpected(e.to_string()))
        })
        .await
    }

    async fn get_labels(
        &self,
        items: &HashSet<LabelItem>,
    ) -> Result<HashMap<String, String>, DaemonError> {
        self.command(|daemon| Ok(daemon.get_labels(items).labels))
            .await
    }

    async fn update_labels(
        &self,
        items: &HashMap<LabelItem, Option<String>>,
    ) -> Result<(), DaemonError> {
        self.command(|daemon| {
            daemon.update_labels(items);
            Ok(())
        })
        .await
    }

    async fn get_labels_bip329(&self, offset: u32, limit: u32) -> Result<Labels, DaemonError> {
        self.command(|daemon| Ok(daemon.get_labels_bip329(offset, limit).labels))
            .await
    }
}<|MERGE_RESOLUTION|>--- conflicted
+++ resolved
@@ -107,30 +107,6 @@
         self.command(|daemon| Ok(daemon.get_new_address())).await
     }
 
-<<<<<<< HEAD
-    async fn receive_payjoin(
-        &self,
-        directory: Url,
-        ohttp_keys: OhttpKeys,
-    ) -> Result<GetAddressResult, DaemonError> {
-        self.command(|daemon| Ok(daemon.receive_payjoin(directory, ohttp_keys)))
-            .await
-    }
-
-    async fn send_payjoin(&self, bip21: String, psbt: &Psbt) -> Result<(), DaemonError> {
-        self.command(|daemon| {
-            daemon
-                .init_payjoin_sender(bip21, psbt)
-                .map_err(|e| DaemonError::Unexpected(e.to_string()))
-        })
-        .await
-    }
-
-    async fn get_payjoin_info(&self, txid: &Txid) -> Result<Option<PayjoinInfo>, DaemonError> {
-        self.command(|daemon| {
-            daemon
-                .get_payjoin_info(txid)
-=======
     async fn list_revealed_addresses(
         &self,
         is_change: bool,
@@ -141,7 +117,33 @@
         self.command(|daemon| {
             daemon
                 .list_revealed_addresses(is_change, exclude_used, limit, start_index)
->>>>>>> 7d89bc70
+                .map_err(|e| DaemonError::Unexpected(e.to_string()))
+        })
+        .await
+    }
+
+    async fn receive_payjoin(
+        &self,
+        directory: Url,
+        ohttp_keys: OhttpKeys,
+    ) -> Result<GetAddressResult, DaemonError> {
+        self.command(|daemon| Ok(daemon.receive_payjoin(directory, ohttp_keys)))
+            .await
+    }
+
+    async fn send_payjoin(&self, bip21: String, psbt: &Psbt) -> Result<(), DaemonError> {
+        self.command(|daemon| {
+            daemon
+                .init_payjoin_sender(bip21, psbt)
+                .map_err(|e| DaemonError::Unexpected(e.to_string()))
+        })
+        .await
+    }
+
+    async fn get_payjoin_info(&self, txid: &Txid) -> Result<Option<PayjoinInfo>, DaemonError> {
+        self.command(|daemon| {
+            daemon
+                .get_payjoin_info(txid)
                 .map_err(|e| DaemonError::Unexpected(e.to_string()))
         })
         .await
